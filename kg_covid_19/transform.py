#!/usr/bin/env python
# -*- coding: utf-8 -*-
import logging
from typing import List

from kg_covid_19.transform_utils.drug_central.drug_central import DrugCentralTransform
from kg_covid_19.transform_utils.intact.intact import IntAct
from kg_covid_19.transform_utils.ontology import OntologyTransform
from kg_covid_19.transform_utils.ontology.ontology_transform import ONTOLOGIES
from kg_covid_19.transform_utils.\
    sars_cov_2_gene_annot.sars_cov_2_gene_annot import SARSCoV2GeneAnnot
from kg_covid_19.transform_utils.pharmgkb import PharmGKB
from kg_covid_19.transform_utils.scibite_cord import ScibiteCordTransform
from kg_covid_19.transform_utils.string_ppi import StringTransform
from kg_covid_19.transform_utils.ttd.ttd import TTDTransform
from kg_covid_19.transform_utils.zhou_host_proteins.zhou_transform import ZhouTransform
from kg_covid_19.transform_utils.chembl.target import ChEMBLTargetTransform
from kg_covid_19.transform_utils.chembl.antiviral import ChEMBLAntiviralTransform


DATA_SOURCES = {
    'ZhouTransform': ZhouTransform,
    'DrugCentralTransform': DrugCentralTransform,
    'TTDTransform': TTDTransform,
    'StringTransform': StringTransform,
<<<<<<< HEAD
    'PharmGKB': PharmGKB,
    'ChEMBLTargetTransform': ChEMBLTargetTransform,
    'ChEMBLAntiviralTransform' : ChEMBLAntiviralTransform
=======
    'ScibiteCordTransform': ScibiteCordTransform,
    'PharmGKB': PharmGKB,
    'SARSCoV2GeneAnnot': SARSCoV2GeneAnnot,
    'IntAct': IntAct,
    'GoTransform': OntologyTransform,
    'HpTransform': OntologyTransform,
    'MondoTransform': OntologyTransform
>>>>>>> ea911ae7
}


def transform(input_dir: str, output_dir: str, sources: List[str] = None) -> None:
    """Call scripts in kg_covid_19/transform/[source name]/ to transform each source into a graph format that
    KGX can ingest directly, in either TSV or JSON format:
    https://github.com/NCATS-Tangerine/kgx/blob/master/data-preparation.md

    Args:
        input_dir: A string pointing to the directory to import data from.
        output_dir: A string pointing to the directory to output data to.
        sources: A list of sources to transform.

    Returns:
        None.

    """
    if not sources:
        # run all sources
        sources = list(DATA_SOURCES.keys())

    for source in sources:
        if source in DATA_SOURCES:
            logging.info(f"Parsing {source}")
            t = DATA_SOURCES[source](input_dir, output_dir)
            if source in ONTOLOGIES.keys():
                t.run(ONTOLOGIES[source])
            else:
                t.run()<|MERGE_RESOLUTION|>--- conflicted
+++ resolved
@@ -23,11 +23,8 @@
     'DrugCentralTransform': DrugCentralTransform,
     'TTDTransform': TTDTransform,
     'StringTransform': StringTransform,
-<<<<<<< HEAD
-    'PharmGKB': PharmGKB,
     'ChEMBLTargetTransform': ChEMBLTargetTransform,
     'ChEMBLAntiviralTransform' : ChEMBLAntiviralTransform
-=======
     'ScibiteCordTransform': ScibiteCordTransform,
     'PharmGKB': PharmGKB,
     'SARSCoV2GeneAnnot': SARSCoV2GeneAnnot,
@@ -35,7 +32,6 @@
     'GoTransform': OntologyTransform,
     'HpTransform': OntologyTransform,
     'MondoTransform': OntologyTransform
->>>>>>> ea911ae7
 }
 
 
