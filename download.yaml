# This file is a list of things to be downloaded using the command:
#   run.py download

# To add a new item to be download, add a block like this - must have 'url',
# 'local_name' is optional, use to avoid name collisions

#  #
#  # Description of source
#  #
#  -
#    # brief comment about file, and optionally a local_name:
#    url: http://curefordisease.org/some_data.txt
#    local_name: some_data_more_chars_prevent_name_collision.pdf

---
#
#  Zhou host proteins - viral protein interactions
#  Data from "Network-based drug repurposing for novel coronavirus 2019-nCoV/SARS-CoV-2"
#  https://doi.org/10.1038/s41421-020-0153-3
-
  # Supplementary data containing viral protein -> host protein interactions
  # https://doi.org/10.1038/s41421-020-0153-3
  url: https://static-content.springer.com/esm/art%3A10.1038%2Fs41421-020-0153-3/MediaObjects/41421_2020_153_MOESM1_ESM.pdf
  local_name: 41421_2020_153_MOESM1_ESM.pdf

#
# Drug Central
#
-
  # drug - target interactions from Drug Central
  url: http://unmtid-shinyapps.net/download/drug.target.interaction.tsv.gz
  local_name: drug.target.interaction.tsv.gz

#
# PPI from STRING DB
#
-

  # This is protein network data (incl. distinction: direct vs. interologs)
  # constrained to just human interactions.
  url: https://stringdb-static.org/download/protein.links.full.v11.0/9606.protein.links.full.v11.0.txt.gz
  local_name: 9606.protein.links.full.v11.0.txt.gz

-
  # gene to ensembl IDs
  url: https://ftp.ncbi.nlm.nih.gov/gene/DATA/gene2ensembl.gz
  local_name: gene2ensembl.gz

-
  # gene info
  url: https://ftp.ncbi.nlm.nih.gov/gene/DATA/gene_info.gz
  local_name: gene_info.gz

#
# TTD - Therapeutic Targets Database
# drug targets, and associated data for each (drugs, ids, etc)
#
-
  # full data download file
  url: http://db.idrblab.net/ttd/sites/default/files/ttd_database/P1-01-TTD_target_download.txt
  local_name: P1-01-TTD_target_download.txt

-
  url: ftp://ftp.uniprot.org/pub/databases/uniprot/current_release/knowledgebase/idmapping/by_organism/HUMAN_9606_idmapping.dat.gz
  local_name: HUMAN_9606_idmapping.dat.gz
#
# SciBite CORD-19 annotations v1.2
#
-
  url: https://s3.eu-west-2.amazonaws.com/scibite.covid19data/CORD19/annotated-cord19/CORD-19_1_3.zip
  local_name: CORD-19_1_3.zip

# SciBite CORD-19 entity co-occurrences v1.0
#-
#  url: https://github.com/SciBiteLabs/CORD19/raw/master/sentence-co-occurrence-CORD-19/1.0/cv19_scc.zip
#  local_name: cv19_scc.zip

#
# PharmGKB - drug -> drug target info, and gene id mappings
#
-
  url: https://api.pharmgkb.org/v1/download/file/data/relationships.zip
  local_name: relationships.zip

-
  url: https://s3.pgkb.org/data/genes.zip
  local_name: pharmgkb_genes.zip

# SARS-CoV-2 gene annotations from Uniprot
#

-
  # Gene Product Association Data for SARS-CoV-2 genes in GPAD format
  # http://geneontology.org/docs/gene-product-association-data-gpad-format/
  url: ftp://ftp.ebi.ac.uk/pub/contrib/goa/uniprot_sars-cov-2.gpa
  local_name: uniprot_sars-cov-2.gpa
-
  # Gene Product information for SARS-CoV-2 genes in GPI format
  # http://geneontology.org/docs/gene-product-information-gpi-format/
  url: ftp://ftp.ebi.ac.uk/pub/contrib/goa/uniprot_sars-cov-2.gpi
  local_name: uniprot_sars-cov-2.gpi

#
<<<<<<< HEAD
# IntAct - CoV protein -> human protein interaction data
#
-
  url: https://t.co/OUGKWbpQHG?amp=1
  local_name: intact_coronavirus.zip
=======
# Ontologies
#
-
  url: http://purl.obolibrary.org/obo/hp.json
  local_name: hp.json
-
  url: http://purl.obolibrary.org/obo/mondo.json
  local_name: mondo.json
-
  url: http://current.geneontology.org/ontology/extensions/go-plus.json
  local_name: go-plus.json
>>>>>>> f6c6abd2
<|MERGE_RESOLUTION|>--- conflicted
+++ resolved
@@ -101,13 +101,13 @@
   local_name: uniprot_sars-cov-2.gpi
 
 #
-<<<<<<< HEAD
 # IntAct - CoV protein -> human protein interaction data
 #
 -
   url: https://t.co/OUGKWbpQHG?amp=1
   local_name: intact_coronavirus.zip
-=======
+
+#
 # Ontologies
 #
 -
@@ -118,5 +118,4 @@
   local_name: mondo.json
 -
   url: http://current.geneontology.org/ontology/extensions/go-plus.json
-  local_name: go-plus.json
->>>>>>> f6c6abd2
+  local_name: go-plus.json