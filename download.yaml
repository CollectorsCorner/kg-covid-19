# This file is a list of things to be downloaded using the command:
#   run.py download

# To add a new item to be download, add a block like this - must have 'url',
# 'local_name' is optional, use to avoid name collisions

#  #
#  # Description of source
#  #
#  -
#    # brief comment about file, and optionally a local_name:
#    url: http://curefordisease.org/some_data.txt
#    local_name: some_data_more_chars_prevent_name_collision.pdf

---
#
#  Zhou host proteins - viral protein interactions
#  Data from "Network-based drug repurposing for novel coronavirus 2019-nCoV/SARS-CoV-2"
#  https://doi.org/10.1038/s41421-020-0153-3
-
  # Supplementary data containing viral protein -> host protein interactions
  # https://doi.org/10.1038/s41421-020-0153-3
  url: https://static-content.springer.com/esm/art%3A10.1038%2Fs41421-020-0153-3/MediaObjects/41421_2020_153_MOESM1_ESM.pdf
  local_name: 41421_2020_153_MOESM1_ESM.pdf

#
# Drug Central
#
-
  # drug - target interactions from Drug Central
  url: http://unmtid-shinyapps.net/download/drug.target.interaction.tsv.gz
  local_name: drug.target.interaction.tsv.gz

#
# PPI from STRING DB
#
-

  # This is protein network data (incl. distinction: direct vs. interologs)
  # constrained to just human interactions.
  url: https://stringdb-static.org/download/protein.links.full.v11.0/9606.protein.links.full.v11.0.txt.gz
  local_name: 9606.protein.links.full.v11.0.txt.gz

-
  # gene to ensembl IDs
  url: https://ftp.ncbi.nlm.nih.gov/gene/DATA/gene2ensembl.gz
  local_name: gene2ensembl.gz

-
  # gene info
  url: https://ftp.ncbi.nlm.nih.gov/gene/DATA/gene_info.gz
  local_name: gene_info.gz

#
# Human phenotype ontology (HPO) - no annotations for now
#
-
  # HPO obo file
  url: http://purl.obolibrary.org/obo/hp.obo
  local_name: hp.obo
#
# TTD - Therapeutic Targets Database
# drug targets, and associated data for each (drugs, ids, etc)
#
-
  # full data download file
  url: http://db.idrblab.net/ttd/sites/default/files/ttd_database/P1-01-TTD_target_download.txt
  local_name: P1-01-TTD_target_download.txt

-
  url: ftp://ftp.uniprot.org/pub/databases/uniprot/current_release/knowledgebase/idmapping/by_organism/HUMAN_9606_idmapping.dat.gz
  local_name: HUMAN_9606_idmapping.dat.gz
#
# SciBite CORD-19 annotations v1.2
#
-
<<<<<<< HEAD
  url: http://idg.berkeleybop.io/CORD-19_1_2.zip
  local_name: CORD-19_1_2.zip
=======
  url: https://s3.eu-west-2.amazonaws.com/scibite.covid19data/CORD19/annotated-cord19/CORD-19_1_3.zip
  local_name: CORD-19_1_3.zip
>>>>>>> 2e2fb44c

# SciBite CORD-19 entity co-occurrences v1.0
-
  url: https://github.com/SciBiteLabs/CORD19/raw/master/sentence-co-occurrence-CORD-19/1.0/cv19_scc.zip
  local_name: cv19_scc.zip

#
# PharmGKB - drug -> drug target info, and gene id mappings
#
-
  url: https://api.pharmgkb.org/v1/download/file/data/relationships.zip
  local_name: relationships.zip

-
  url: https://s3.pgkb.org/data/genes.zip
  local_name: pharmgkb_genes.zip

#
# SARS-CoV-2 gene annotations from Uniprot
#

-
  # Gene Product Association Data for SARS-CoV-2 genes in GPAD format
  # http://geneontology.org/docs/gene-product-association-data-gpad-format/
  url: ftp://ftp.ebi.ac.uk/pub/contrib/goa/uniprot_sars-cov-2.gpa
  local_name: uniprot_sars-cov-2.gpa
-
  # Gene Product information for SARS-CoV-2 genes in GPI format
  # http://geneontology.org/docs/gene-product-information-gpi-format/
  url: ftp://ftp.ebi.ac.uk/pub/contrib/goa/uniprot_sars-cov-2.gpi
  local_name: uniprot_sars-cov-2.gpi<|MERGE_RESOLUTION|>--- conflicted
+++ resolved
@@ -74,13 +74,8 @@
 # SciBite CORD-19 annotations v1.2
 #
 -
-<<<<<<< HEAD
-  url: http://idg.berkeleybop.io/CORD-19_1_2.zip
-  local_name: CORD-19_1_2.zip
-=======
   url: https://s3.eu-west-2.amazonaws.com/scibite.covid19data/CORD19/annotated-cord19/CORD-19_1_3.zip
   local_name: CORD-19_1_3.zip
->>>>>>> 2e2fb44c
 
 # SciBite CORD-19 entity co-occurrences v1.0
 -
