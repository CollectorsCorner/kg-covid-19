--- conflicted
+++ resolved
@@ -52,14 +52,13 @@
   local_name: gene_info.gz
 
 #
-<<<<<<< HEAD
 # Human phenotype ontology (HPO) - no annotations for now
 #
 -
   # HPO obo file
   url: https://raw.githubusercontent.com/obophenotype/human-phenotype-ontology/master/hp.obo
   local_name: hp.obo
-=======
+
 # TTD - Therapeutic Targets Database
 # drug targets, and associated data for each (drugs, ids, etc)
 #
@@ -70,5 +69,4 @@
 
 -
   url: ftp://ftp.uniprot.org/pub/databases/uniprot/current_release/knowledgebase/idmapping/by_organism/HUMAN_9606_idmapping.dat.gz
-  local_name: HUMAN_9606_idmapping.dat.gz
->>>>>>> 903feb0d
+  local_name: HUMAN_9606_idmapping.dat.gz