--- conflicted
+++ resolved
@@ -93,14 +93,6 @@
   url: https://s3.pgkb.org/data/genes.zip
   local_name: pharmgkb_genes.zip
 
-#
-<<<<<<< HEAD
-# IntAct - CoV protein -> human protein interaction data
-#
--
-  url: https://t.co/OUGKWbpQHG?amp=1
-  local_name: coronavirus.zip
-=======
 # SARS-CoV-2 gene annotations from Uniprot
 #
 
@@ -114,4 +106,10 @@
   # http://geneontology.org/docs/gene-product-information-gpi-format/
   url: ftp://ftp.ebi.ac.uk/pub/contrib/goa/uniprot_sars-cov-2.gpi
   local_name: uniprot_sars-cov-2.gpi
->>>>>>> 052a3fc6
+
+#
+# IntAct - CoV protein -> human protein interaction data
+#
+-
+  url: https://t.co/OUGKWbpQHG?amp=1
+  local_name: coronavirus.zip
