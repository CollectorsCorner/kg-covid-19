--- conflicted
+++ resolved
@@ -63,11 +63,8 @@
         'encodeproject',
         'tabula-py',
         'parameterized',
-<<<<<<< HEAD
-        'obonet'
-=======
+        'obonet',
         'wget'
->>>>>>> 903feb0d
     ],
     extras_require=extras,
 )