target:
   drug-central:
      type: tsv
      filename:
         - data/transformed/drug_central/nodes.tsv
         - data/transformed/drug_central/edges.tsv
   STRING:
      type: tsv
      filename:
         - data/transformed/STRING/nodes.tsv
         - data/transformed/STRING/edges.tsv
   zhou-host-proteins:
      type: tsv
      filename:
         - data/transformed/zhou_host_proteins/nodes.tsv
         - data/transformed/zhou_host_proteins/edges.tsv
<<<<<<< HEAD
   hpo:
      type: tsv
      filename:
         - data/transformed/hpo/nodes.tsv
         - data/transformed/hpo/edges.tsv
=======
   ttd:
      type: tsv
      filename:
         - data/transformed/ttd/nodes.tsv
         - data/transformed/ttd/edges.tsv
>>>>>>> 903feb0d

destination:
   type: tsv
   filename: merged-kg
<|MERGE_RESOLUTION|>--- conflicted
+++ resolved
@@ -14,19 +14,16 @@
       filename:
          - data/transformed/zhou_host_proteins/nodes.tsv
          - data/transformed/zhou_host_proteins/edges.tsv
-<<<<<<< HEAD
    hpo:
       type: tsv
       filename:
          - data/transformed/hpo/nodes.tsv
          - data/transformed/hpo/edges.tsv
-=======
    ttd:
       type: tsv
       filename:
          - data/transformed/ttd/nodes.tsv
          - data/transformed/ttd/edges.tsv
->>>>>>> 903feb0d
 
 destination:
    type: tsv
